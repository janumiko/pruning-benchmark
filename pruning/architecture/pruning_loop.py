--- conflicted
+++ resolved
@@ -1,12 +1,3 @@
-<<<<<<< HEAD
-import logging
-from typing import Any
-
-import architecture.utility as utility
-import torch
-from torch import nn
-import torch.nn.utils.prune as prune
-=======
 import datetime
 import logging
 from pathlib import Path
@@ -21,7 +12,6 @@
 from torch import nn
 import torch.nn.utils.prune as prune
 from wandb.sdk.wandb_run import Run
->>>>>>> bc7dc140
 
 logger = logging.getLogger(__name__)
 
@@ -154,20 +144,6 @@
         device (torch.device, optional): The device to use for training. Defaults to torch.device("cpu").
     """
 
-<<<<<<< HEAD
-    total_count = utility.pruning.get_parameter_count(model)
-    logger.info(
-        f"Iterations: {iterations}\nPruning {pruning_amount} parameters per step\nTotal parameter count: {total_count}"
-    )
-
-    top1_logger = utility.loggers.AccuracyLogger("top-1 accuracy", logger, is_epoch_logging=True)
-    top5_logger = utility.loggers.AccuracyLogger(
-        "top-5 accuracy", logger, topk=5, is_epoch_logging=True
-    )
-    metric_loggers = [top1_logger, top5_logger]
-
-=======
->>>>>>> bc7dc140
     for iteration in range(iterations):
         logger.info(f"Pruning iteration {iteration + 1}/{iterations}")
         prune.global_unstructured(
@@ -205,17 +181,10 @@
             for key, value in metrics.items():
                 logger.info(f"{key}: {value:.4f}")
 
-<<<<<<< HEAD
-            if wandb_run:
-                logs = {metric.metric_name: metric.epoch_history[-1] for metric in metric_loggers}
-                logs["validation_loss"] = valid_loss
-                wandb_run.log(logs)
-=======
             metrics["training loss"] = train_loss
             metrics["epoch"] = epoch + 1
             metrics.update(iteration_info)
             wandb_run.log(metrics)
->>>>>>> bc7dc140
 
             if early_stopper and early_stopper.check_stop(metrics["validation loss"]):
                 logger.info(f"Early stopping after {epoch+1} epochs")
@@ -223,18 +192,4 @@
                 break
 
     for module, name in parameters_to_prune:
-<<<<<<< HEAD
-        prune.remove(module, name)
-
-    parameters_sparsity = utility.pruning.log_parameters_sparsity(
-        model, parameters_to_prune, logger
-    )
-    module_sparsity = utility.pruning.log_module_sparsity(model, logger)
-
-    if wandb_run:
-        wandb_run.log(
-            {"parameters_sparsity": parameters_sparsity, "module_sparsity": module_sparsity}
-        )
-=======
-        prune.remove(module, name)
->>>>>>> bc7dc140
+        prune.remove(module, name)