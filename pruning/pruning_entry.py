<<<<<<< HEAD
import datetime
import logging
from pathlib import Path

from architecture.construct_model import construct_model
from architecture.construct_optimizer import construct_optimizer
from architecture.dataloaders import get_dataloaders
from architecture.pruning_loop import prune_model
import architecture.utility as utility
from architecture.utility.summary import strip_underscore_keys
from config.main_config import MainConfig
import hydra
from omegaconf import OmegaConf
import pandas as pd
import torch
from torch import nn
import torch.nn.utils.prune as prune
import wandb
=======
import logging
from pathlib import Path

from architecture.pruning_loop import start_pruning_experiment
import architecture.utility as utility
from config.main_config import MainConfig
import hydra
from omegaconf import OmegaConf
>>>>>>> bc7dc140

logger = logging.getLogger(__name__)


@hydra.main(config_path="config", config_name="main_config", version_base="1.2")
def main(cfg: MainConfig) -> None:
    """Main function for the pruning entry point

    Args:
        cfg (MainConfig): Hydra config object with all the settings. (Located in config/main_config.py)
    """
    logger.info(OmegaConf.to_yaml(cfg))
    hydra_output_dir = Path(hydra.core.hydra_config.HydraConfig.get().runtime.output_dir)
    logger.info(f"Hydra output directory: {hydra_output_dir}")
<<<<<<< HEAD
    current_date = datetime.datetime.now().strftime("%Y-%m-%d_%H-%M-%S")
    run_name = (
        f"{cfg.model.name}_"
        f"{cfg.dataset.name}_"
        f"{cfg.pruning.iterations}_"
        f"{cfg.pruning.iteration_rate}_"
        f"{cfg.pruning.finetune_epochs}_"
        f"{current_date}"
    )

    device = torch.device("cuda" if torch.cuda.is_available() else "cpu")
    base_model: nn.Module = construct_model(cfg).to(device)
    train_dl, valid_dl, test_dl = get_dataloaders(cfg)
    cross_entropy = nn.CrossEntropyLoss()
    base_test_loss, base_test_accuracy, base_test_top5acc = utility.training.test(
        module=base_model,
        test_dl=test_dl,
        loss_function=cross_entropy,
        device=device,
    )
    logger.info(f"Base test.loss: {base_test_loss:.4f}")
    logger.info(f"Base top-1 accuracy: {base_test_accuracy:.2f}%")
    logger.info(f"Base top-5 accuracy: {base_test_top5acc:.2f}%")
=======
>>>>>>> bc7dc140

    if cfg._seed.is_set:
        utility.training.set_reproducibility(cfg._seed.value)

<<<<<<< HEAD
    early_stopper = None
    if cfg.pruning.early_stopping:
        early_stopper = utility.training.EarlyStopper(
            patience=cfg.early_stopper.patience,
            min_delta=cfg.early_stopper.min_delta,
        )

    results = []
    for i in range(cfg._repeat):
        wandb_run = None
        if cfg._wandb.logging:
            dict_config = OmegaConf.to_container(cfg, resolve=True)
            dict_config = strip_underscore_keys(dict_config)

            wandb_run = wandb.init(
                project=cfg._wandb.project, group=run_name, name=f"run_{i+1}/{cfg._repeat}", config=dict_config, job_type="test", entity="KowalskiTeam"
            )

        logger.info(f"Repeat {i+1}/{cfg._repeat}")

        model = construct_model(cfg).to(device)
        optimizer = construct_optimizer(cfg, model)
        pruning_parameters = utility.pruning.get_parameters_to_prune(
            model, (nn.Linear, nn.Conv2d, nn.BatchNorm2d)
        )
        pruning_amount = int(
            round(
                utility.pruning.calculate_parameters_amount(pruning_parameters)
                * cfg.pruning.iteration_rate
            )
        )

        prune_model(
            model=model,
            method=prune.L1Unstructured,
            parameters_to_prune=pruning_parameters,
            optimizer=optimizer,
            loss_fn=cross_entropy,
            iterations=cfg.pruning.iterations,
            finetune_epochs=cfg.pruning.finetune_epochs,
            pruning_amount=pruning_amount,
            train_dl=train_dl,
            valid_dl=valid_dl,
            device=device,
            wandb_run=wandb_run,
            early_stopper=early_stopper,
        )

        test_loss, test_accuracy, test_top5acc = utility.training.test(
            module=model,
            test_dl=test_dl,
            loss_function=cross_entropy,
            device=device,
        )

        results.append(
            {
                "loss": test_loss,
                "top-1 accuracy": test_accuracy,
                "top-5 accuracy": test_top5acc,
                "top-1 difference": base_test_accuracy - test_accuracy,
                "top-5 difference": base_test_top5acc - test_top5acc,
            }
        )

        if wandb_run:
            row = results[-1].copy()
            row.update({
                "base_loss": base_test_loss,
                "base_top-1_accuracy": base_test_accuracy,
                "base_top-5_accuracy": base_test_top5acc,
            })
            table = wandb.Table(data=[list(row.values())], columns=list(row.keys()))
            wandb_run.log({"pruning_results": table})
            wandb_run.finish()

        if cfg._save_checkpoints:
            current_date = datetime.datetime.now().strftime("%Y-%m-%d_%H-%M-%S")
            torch.save(
                model.state_dict(),
                hydra_output_dir / f"{cfg.model.name}_{i}_{current_date}.pth",
            )

    results_df = pd.DataFrame(results).round(decimals=2)
    utility.summary.log_summary(results_df)
    utility.summary.save_results_with_config(
        results_df, cfg, hydra_output_dir / f"{current_date}.csv"
    )
=======
    start_pruning_experiment(cfg, hydra_output_dir)
>>>>>>> bc7dc140


if __name__ == "__main__":
    main()<|MERGE_RESOLUTION|>--- conflicted
+++ resolved
@@ -1,23 +1,3 @@
-<<<<<<< HEAD
-import datetime
-import logging
-from pathlib import Path
-
-from architecture.construct_model import construct_model
-from architecture.construct_optimizer import construct_optimizer
-from architecture.dataloaders import get_dataloaders
-from architecture.pruning_loop import prune_model
-import architecture.utility as utility
-from architecture.utility.summary import strip_underscore_keys
-from config.main_config import MainConfig
-import hydra
-from omegaconf import OmegaConf
-import pandas as pd
-import torch
-from torch import nn
-import torch.nn.utils.prune as prune
-import wandb
-=======
 import logging
 from pathlib import Path
 
@@ -26,7 +6,6 @@
 from config.main_config import MainConfig
 import hydra
 from omegaconf import OmegaConf
->>>>>>> bc7dc140
 
 logger = logging.getLogger(__name__)
 
@@ -41,128 +20,11 @@
     logger.info(OmegaConf.to_yaml(cfg))
     hydra_output_dir = Path(hydra.core.hydra_config.HydraConfig.get().runtime.output_dir)
     logger.info(f"Hydra output directory: {hydra_output_dir}")
-<<<<<<< HEAD
-    current_date = datetime.datetime.now().strftime("%Y-%m-%d_%H-%M-%S")
-    run_name = (
-        f"{cfg.model.name}_"
-        f"{cfg.dataset.name}_"
-        f"{cfg.pruning.iterations}_"
-        f"{cfg.pruning.iteration_rate}_"
-        f"{cfg.pruning.finetune_epochs}_"
-        f"{current_date}"
-    )
-
-    device = torch.device("cuda" if torch.cuda.is_available() else "cpu")
-    base_model: nn.Module = construct_model(cfg).to(device)
-    train_dl, valid_dl, test_dl = get_dataloaders(cfg)
-    cross_entropy = nn.CrossEntropyLoss()
-    base_test_loss, base_test_accuracy, base_test_top5acc = utility.training.test(
-        module=base_model,
-        test_dl=test_dl,
-        loss_function=cross_entropy,
-        device=device,
-    )
-    logger.info(f"Base test.loss: {base_test_loss:.4f}")
-    logger.info(f"Base top-1 accuracy: {base_test_accuracy:.2f}%")
-    logger.info(f"Base top-5 accuracy: {base_test_top5acc:.2f}%")
-=======
->>>>>>> bc7dc140
 
     if cfg._seed.is_set:
         utility.training.set_reproducibility(cfg._seed.value)
 
-<<<<<<< HEAD
-    early_stopper = None
-    if cfg.pruning.early_stopping:
-        early_stopper = utility.training.EarlyStopper(
-            patience=cfg.early_stopper.patience,
-            min_delta=cfg.early_stopper.min_delta,
-        )
-
-    results = []
-    for i in range(cfg._repeat):
-        wandb_run = None
-        if cfg._wandb.logging:
-            dict_config = OmegaConf.to_container(cfg, resolve=True)
-            dict_config = strip_underscore_keys(dict_config)
-
-            wandb_run = wandb.init(
-                project=cfg._wandb.project, group=run_name, name=f"run_{i+1}/{cfg._repeat}", config=dict_config, job_type="test", entity="KowalskiTeam"
-            )
-
-        logger.info(f"Repeat {i+1}/{cfg._repeat}")
-
-        model = construct_model(cfg).to(device)
-        optimizer = construct_optimizer(cfg, model)
-        pruning_parameters = utility.pruning.get_parameters_to_prune(
-            model, (nn.Linear, nn.Conv2d, nn.BatchNorm2d)
-        )
-        pruning_amount = int(
-            round(
-                utility.pruning.calculate_parameters_amount(pruning_parameters)
-                * cfg.pruning.iteration_rate
-            )
-        )
-
-        prune_model(
-            model=model,
-            method=prune.L1Unstructured,
-            parameters_to_prune=pruning_parameters,
-            optimizer=optimizer,
-            loss_fn=cross_entropy,
-            iterations=cfg.pruning.iterations,
-            finetune_epochs=cfg.pruning.finetune_epochs,
-            pruning_amount=pruning_amount,
-            train_dl=train_dl,
-            valid_dl=valid_dl,
-            device=device,
-            wandb_run=wandb_run,
-            early_stopper=early_stopper,
-        )
-
-        test_loss, test_accuracy, test_top5acc = utility.training.test(
-            module=model,
-            test_dl=test_dl,
-            loss_function=cross_entropy,
-            device=device,
-        )
-
-        results.append(
-            {
-                "loss": test_loss,
-                "top-1 accuracy": test_accuracy,
-                "top-5 accuracy": test_top5acc,
-                "top-1 difference": base_test_accuracy - test_accuracy,
-                "top-5 difference": base_test_top5acc - test_top5acc,
-            }
-        )
-
-        if wandb_run:
-            row = results[-1].copy()
-            row.update({
-                "base_loss": base_test_loss,
-                "base_top-1_accuracy": base_test_accuracy,
-                "base_top-5_accuracy": base_test_top5acc,
-            })
-            table = wandb.Table(data=[list(row.values())], columns=list(row.keys()))
-            wandb_run.log({"pruning_results": table})
-            wandb_run.finish()
-
-        if cfg._save_checkpoints:
-            current_date = datetime.datetime.now().strftime("%Y-%m-%d_%H-%M-%S")
-            torch.save(
-                model.state_dict(),
-                hydra_output_dir / f"{cfg.model.name}_{i}_{current_date}.pth",
-            )
-
-    results_df = pd.DataFrame(results).round(decimals=2)
-    utility.summary.log_summary(results_df)
-    utility.summary.save_results_with_config(
-        results_df, cfg, hydra_output_dir / f"{current_date}.csv"
-    )
-=======
     start_pruning_experiment(cfg, hydra_output_dir)
->>>>>>> bc7dc140
 
 
 if __name__ == "__main__":
