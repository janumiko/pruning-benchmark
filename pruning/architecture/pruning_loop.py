import datetime
import logging
from pathlib import Path
from typing import Callable

from architecture.construct_model import construct_model
from architecture.construct_optimizer import construct_optimizer
from architecture.dataloaders import get_dataloaders
<<<<<<< HEAD
from architecture.utility.summary import get_run_name
import wandb
=======
import architecture.utility as utility
from config.main_config import MainConfig
import torch
from torch import nn
import torch.nn.utils.prune as prune
>>>>>>> 00eab3af
from wandb.sdk.wandb_run import Run

logger = logging.getLogger(__name__)


<<<<<<< HEAD
def start_pruning_experiment(cfg: MainConfig, out_directory: Path) -> None:
=======
def start_pruning_experiment(cfg: MainConfig, out_directory: Path, wandb_run: Run) -> None:
>>>>>>> 00eab3af
    device = torch.device("cuda" if torch.cuda.is_available() else "cpu")
    current_date = datetime.datetime.now().strftime("%Y-%m-%d_%H-%M-%S")
    run_name = get_run_name(cfg, current_date)

    base_model: nn.Module = construct_model(cfg).to(device)
    train_dl, valid_dl = get_dataloaders(cfg)
    cross_entropy = nn.CrossEntropyLoss()

    early_stopper = None
    if cfg.pruning.early_stopping:
        early_stopper = utility.training.EarlyStopper(
            patience=cfg.early_stopper.patience,
            min_delta=cfg.early_stopper.min_delta,
        )

    base_metrics = utility.training.validate_epoch(
        module=base_model,
        valid_dl=valid_dl,
        loss_function=cross_entropy,
        metrics_functions={
            "top-1 accuracy": utility.metrics.accuracy,
            "top-5 accuracy": utility.metrics.top5_accuracy,
        },
        device=device,
    )
    base_test_accuracy = base_metrics["top-1 accuracy"]
    base_test_top5acc = base_metrics["top-5 accuracy"]
    logger.info(f"Base top-1 accuracy: {base_test_accuracy:.2f}%")
    logger.info(f"Base top-5 accuracy: {base_test_top5acc:.2f}%")

    metric_functions = {
        "top-1 accuracy": utility.metrics.accuracy,
        "top-5 accuracy": utility.metrics.top5_accuracy,
        "top-1 difference": lambda out, labels: base_test_accuracy
        - utility.metrics.accuracy(out, labels),
        "top-5 difference": lambda out, labels: base_test_top5acc
        - utility.metrics.top5_accuracy(out, labels),
    }

    for i in range(cfg._repeat):
        wandb_run = wandb.init(
            project=cfg._wandb.project if cfg._wandb.logging else None,
            mode="disabled" if not cfg._wandb.logging else "online",
            group=run_name,
            name=f"run_{i+1}/{cfg._repeat}",
            job_type=cfg._wandb.job_type,
            entity=cfg._wandb.entity,
            config=cfg,
        )
        logger.info(f"Repeat {i+1}/{cfg._repeat}")

        model = construct_model(cfg).to(device)
        optimizer = construct_optimizer(cfg, model)
        pruning_parameters = utility.pruning.get_parameters_to_prune(
            model, (nn.Linear, nn.Conv2d, nn.BatchNorm2d)
        )
        pruning_amount = int(
            round(
                utility.pruning.calculate_parameters_amount(pruning_parameters)
                * cfg.pruning.iteration_rate
            )
        )
        total_count = utility.pruning.get_parameter_count(model)
        logger.info(
            f"Iterations: {cfg.pruning.iterations}\nPruning {pruning_amount} parameters per step\nTotal parameter count: {total_count}"
        )

        prune_model(
            model=model,
            method=prune.L1Unstructured,
            parameters_to_prune=pruning_parameters,
            optimizer=optimizer,
            loss_fn=cross_entropy,
            iterations=cfg.pruning.iterations,
            finetune_epochs=cfg.pruning.finetune_epochs,
            pruning_amount=pruning_amount,
            train_dl=train_dl,
            valid_dl=valid_dl,
            device=device,
            metrics_dict=metric_functions,
            wandb_run=wandb_run,
            early_stopper=early_stopper,
        )

        parameters_sparsity = utility.pruning.log_parameters_sparsity(model, pruning_parameters, logger)
        module_sparsity = utility.pruning.log_module_sparsity(model, logger)

        if cfg._save_checkpoints:
            current_date = datetime.datetime.now().strftime("%Y-%m-%d_%H-%M-%S")
            torch.save(
                model.state_dict(),
                out_directory / f"{cfg.model.name}_{i}_{current_date}.pth",
            )

        wandb_run.finish()


def prune_model(
    model: nn.Module,
    optimizer: torch.optim.Optimizer,
    method: prune.BasePruningMethod,
    loss_fn: nn.Module,
    parameters_to_prune: list[tuple[nn.Module, str]],
    iterations: int,
    pruning_amount: int,
    finetune_epochs: int,
    train_dl: torch.utils.data.DataLoader,
    valid_dl: torch.utils.data.DataLoader,
    metrics_dict: dict[str, Callable],
    wandb_run: Run,
    device: torch.device,
    early_stopper: None | utility.training.EarlyStopper = None,
) -> None:
    """Prune the model using the given method.

    Args:
        model (nn.Module): The model to prune.
        optimizer (torch.optim.Optimizer): The optimizer to use for finetuning.
        method (prune.BasePruningMethod): The method to use for pruning.
        loss_fn (nn.Module): The loss function to use for finetuning.
        parameters_to_prune (list[tuple[nn.Module, str]]): The parameters to prune.
        iterations (int): The amount of iterations to prune the model.
        pruning_amount (int): The amount of parameters to prune.
        finetune_epochs (int): The amount of epochs to finetune the model.
        train_dl (torch.utils.data.DataLoader): The training dataloader.
        valid_dl (torch.utils.data.DataLoader): The validation dataloader.
        metrics_dict (dict[str, Callable]): The metrics to log during finetuning.
        wandb_run (Run): The wandb object to use for logging.
        early_stopper (None | utility.training.EarlyStopper, optional): The early stopper to use for finetuning. Defaults to None.
        device (torch.device, optional): The device to use for training. Defaults to torch.device("cpu").
    """

    for iteration in range(iterations):
        logger.info(f"Pruning iteration {iteration + 1}/{iterations}")
        prune.global_unstructured(
            parameters_to_prune,
            pruning_method=method,
            amount=pruning_amount,
        )

        for epoch in range(finetune_epochs):
            logger.info(f"Epoch {epoch + 1}/{finetune_epochs}")

            utility.training.train_epoch(
                module=model,
                train_dl=train_dl,
                loss_function=loss_fn,
                optimizer=optimizer,
                device=device,
            )

            metrics = utility.training.validate_epoch(
                module=model,
                valid_dl=valid_dl,
                loss_function=loss_fn,
                metrics_functions=metrics_dict,
                device=device,
            )

            for key, value in metrics.items():
                logger.info(f"{key}: {value:.4f}")

            wandb_run.log(metrics)

            if early_stopper and early_stopper.check_stop(metrics["validation loss"]):
                logger.info(f"Early stopping after {epoch+1} epochs")
                early_stopper.reset()
                break

    for module, name in parameters_to_prune:
        prune.remove(module, name)<|MERGE_RESOLUTION|>--- conflicted
+++ resolved
@@ -6,26 +6,20 @@
 from architecture.construct_model import construct_model
 from architecture.construct_optimizer import construct_optimizer
 from architecture.dataloaders import get_dataloaders
-<<<<<<< HEAD
 from architecture.utility.summary import get_run_name
-import wandb
-=======
 import architecture.utility as utility
 from config.main_config import MainConfig
 import torch
 from torch import nn
 import torch.nn.utils.prune as prune
->>>>>>> 00eab3af
 from wandb.sdk.wandb_run import Run
+import wandb
 
 logger = logging.getLogger(__name__)
 
 
-<<<<<<< HEAD
+
 def start_pruning_experiment(cfg: MainConfig, out_directory: Path) -> None:
-=======
-def start_pruning_experiment(cfg: MainConfig, out_directory: Path, wandb_run: Run) -> None:
->>>>>>> 00eab3af
     device = torch.device("cuda" if torch.cuda.is_available() else "cpu")
     current_date = datetime.datetime.now().strftime("%Y-%m-%d_%H-%M-%S")
     run_name = get_run_name(cfg, current_date)
